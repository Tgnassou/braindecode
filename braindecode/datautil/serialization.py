"""
Convenience functions for storing and loading of windows datasets.
"""

# Authors: Lukas Gemein <l.gemein@gmail.com>
#
# License: BSD (3-clause)

import json
import os
from glob import glob
import warnings

import mne
import pandas as pd

from braindecode.datasets.base import BaseDataset, BaseConcatDataset, WindowsDataset


def save_concat_dataset(path, concat_dataset, overwrite=False):
<<<<<<< HEAD
    warnings.warn('"save_concat_dataset()" is deprecated and will be removed in the future. '
                  'Use dataset.save() instead.')
    concat_dataset.save(path=path, overwrite=overwrite)


def load_concat_dataset(path, preload, ids_to_load=None, target_name=None):
    """Load a stored BaseConcatDataset of BaseDatasets or WindowsDatasets from
    files.
=======
    """Save a BaseConcatDataset of BaseDatasets or WindowsDatasets to files

    Parameters
    ----------
    path: str
        directory to which .fif and .json files are stored
    concat_dataset: BaseConcatDataset of BaseDatasets or WindowsDatasets
        to save to files
    overwrite: bool
        whether to overwrite existing files (will delete old fif files in
        specified directory)
    """
    assert len(concat_dataset.datasets) > 0, "Expect at least one dataset"
    assert (hasattr(concat_dataset.datasets[0], 'raw') + hasattr(
        concat_dataset.datasets[0], 'windows') == 1), (
        "dataset should have either raw or windows attribute")
    concat_of_raws = hasattr(concat_dataset.datasets[0], 'raw')
    file_name = "{}-raw.fif" if concat_of_raws else "{}-epo.fif"
    description_file_name = os.path.join(path, 'description.json')
    target_file_name = os.path.join(path, 'target_name.json')
    if overwrite:
        file_names = glob(os.path.join(path, f"*{file_name.lstrip('{}')}"))
        _ = [os.remove(f) for f in file_names]
        if os.path.isfile(target_file_name):
            os.remove(target_file_name)
        if os.path.isfile(description_file_name):
            os.remove(description_file_name)

    if concat_of_raws:
        # for checks that all have same target name and for
        # saving later
        target_name = concat_dataset.datasets[0].target_name
    for i_ds, ds in enumerate(concat_dataset.datasets):
        full_file_path = os.path.join(path, file_name.format(i_ds))
        if concat_of_raws:
            ds.raw.save(full_file_path, overwrite=overwrite)
            assert ds.target_name == target_name, (
                "All datasets should have same target name")
        else:
            ds.windows.save(full_file_path, overwrite=overwrite)

    if concat_of_raws:
        json.dump({'target_name': target_name}, open(target_file_name, 'w'))
    concat_dataset.description.to_json(description_file_name)


def load_concat_dataset(path, preload, ids_to_load=None, target_name=None):
    """Load stored BaseConcatDataset(s) of BaseDatasets or WindowsDatasets from
    files
>>>>>>> c6426d84

    Parameters
    ----------
    path: str
<<<<<<< HEAD
        Path to the directory of the .fif / -epo.fif and .json files.
=======
        path to the (enumerated subdirectories of the) directory of the .fif
        and .json files
>>>>>>> c6426d84
    preload: bool
        Whether to preload the data.
    ids_to_load: None | list(int)
<<<<<<< HEAD
        Ids of specific files to load.
=======
        ids of specific datasets to load
>>>>>>> c6426d84
    target_name: None or str
        Load specific description column as target. If not given, take saved target name.

    Returns
    -------
    concat_dataset: BaseConcatDataset of BaseDatasets or WindowsDatasets
    """
    # assume we have a single concat dataset to load
    concat_of_raws = os.path.isfile(os.path.join(path, '0-raw.fif'))
<<<<<<< HEAD
    assert not (not concat_of_raws and target_name is not None), (
        'Setting a new target is only supported for raws.')
=======
    concat_of_epochs = os.path.isfile(os.path.join(path, '0-epo.fif'))
    paths = [path]
    # assume we have multiple concat datasets to load
    if not (concat_of_raws or concat_of_epochs):
        concat_of_raws = os.path.isfile(os.path.join(path, '0', '0-raw.fif'))
        concat_of_epochs = os.path.isfile(os.path.join(path, '0', '0-epo.fif'))
        path = os.path.join(path, '*', '')
        paths = glob(path)
        paths = sorted(paths, key=lambda p: int(p.split(os.sep)[-2]))
        if ids_to_load is not None:
            paths = [paths[i] for i in ids_to_load]
        ids_to_load = None
    # if we have neither a single nor multiple datasets, something went wrong
    assert concat_of_raws or concat_of_epochs, (
        f'Expect either raw or epo to exist in {path} or in '
        f'{os.path.join(path, "0")}')
>>>>>>> c6426d84

    datasets = []
    for path in paths:
        if concat_of_raws and target_name is None:
            target_file_name = os.path.join(path, 'target_name.json')
            target_name = json.load(open(target_file_name, "r"))['target_name']

        all_signals, description = _load_signals_and_description(
            path=path, preload=preload, raws=concat_of_raws,
            ids_to_load=ids_to_load
        )
        for i_signal, signal in enumerate(all_signals):
            if concat_of_raws:
                datasets.append(
                    BaseDataset(signal, description.iloc[i_signal],
                                target_name=target_name))
            else:
                datasets.append(
                    WindowsDataset(signal, description.iloc[i_signal])
                )
    return BaseConcatDataset(datasets)


def _load_signals_and_description(path, preload, raws, ids_to_load=None):
    all_signals = []
    file_name = "{}-raw.fif" if raws else "{}-epo.fif"
    description_df = pd.read_json(os.path.join(path, "description.json"))
    if ids_to_load is None:
        file_names = glob(os.path.join(path, f"*{file_name.lstrip('{}')}"))
        # Extract ids, e.g.,
        # '/home/schirrmr/data/preproced-tuh/all-sensors/11-raw.fif' ->
        # '11-raw.fif' -> 11
        ids_to_load = sorted(
            [int(os.path.split(f)[-1].split('-')[0]) for f in file_names])
    for i in ids_to_load:
        fif_file = os.path.join(path, file_name.format(i))
        all_signals.append(_load_signals(fif_file, preload, raws))
    description_df = description_df.iloc[ids_to_load]
    return all_signals, description_df


def _load_signals(fif_file, preload, raws):
    if raws:
        signals = mne.io.read_raw_fif(fif_file, preload=preload)
    else:
        signals = mne.read_epochs(fif_file, preload=preload)
    return signals<|MERGE_RESOLUTION|>--- conflicted
+++ resolved
@@ -18,7 +18,6 @@
 
 
 def save_concat_dataset(path, concat_dataset, overwrite=False):
-<<<<<<< HEAD
     warnings.warn('"save_concat_dataset()" is deprecated and will be removed in the future. '
                   'Use dataset.save() instead.')
     concat_dataset.save(path=path, overwrite=overwrite)
@@ -27,75 +26,15 @@
 def load_concat_dataset(path, preload, ids_to_load=None, target_name=None):
     """Load a stored BaseConcatDataset of BaseDatasets or WindowsDatasets from
     files.
-=======
-    """Save a BaseConcatDataset of BaseDatasets or WindowsDatasets to files
 
     Parameters
     ----------
     path: str
-        directory to which .fif and .json files are stored
-    concat_dataset: BaseConcatDataset of BaseDatasets or WindowsDatasets
-        to save to files
-    overwrite: bool
-        whether to overwrite existing files (will delete old fif files in
-        specified directory)
-    """
-    assert len(concat_dataset.datasets) > 0, "Expect at least one dataset"
-    assert (hasattr(concat_dataset.datasets[0], 'raw') + hasattr(
-        concat_dataset.datasets[0], 'windows') == 1), (
-        "dataset should have either raw or windows attribute")
-    concat_of_raws = hasattr(concat_dataset.datasets[0], 'raw')
-    file_name = "{}-raw.fif" if concat_of_raws else "{}-epo.fif"
-    description_file_name = os.path.join(path, 'description.json')
-    target_file_name = os.path.join(path, 'target_name.json')
-    if overwrite:
-        file_names = glob(os.path.join(path, f"*{file_name.lstrip('{}')}"))
-        _ = [os.remove(f) for f in file_names]
-        if os.path.isfile(target_file_name):
-            os.remove(target_file_name)
-        if os.path.isfile(description_file_name):
-            os.remove(description_file_name)
-
-    if concat_of_raws:
-        # for checks that all have same target name and for
-        # saving later
-        target_name = concat_dataset.datasets[0].target_name
-    for i_ds, ds in enumerate(concat_dataset.datasets):
-        full_file_path = os.path.join(path, file_name.format(i_ds))
-        if concat_of_raws:
-            ds.raw.save(full_file_path, overwrite=overwrite)
-            assert ds.target_name == target_name, (
-                "All datasets should have same target name")
-        else:
-            ds.windows.save(full_file_path, overwrite=overwrite)
-
-    if concat_of_raws:
-        json.dump({'target_name': target_name}, open(target_file_name, 'w'))
-    concat_dataset.description.to_json(description_file_name)
-
-
-def load_concat_dataset(path, preload, ids_to_load=None, target_name=None):
-    """Load stored BaseConcatDataset(s) of BaseDatasets or WindowsDatasets from
-    files
->>>>>>> c6426d84
-
-    Parameters
-    ----------
-    path: str
-<<<<<<< HEAD
         Path to the directory of the .fif / -epo.fif and .json files.
-=======
-        path to the (enumerated subdirectories of the) directory of the .fif
-        and .json files
->>>>>>> c6426d84
     preload: bool
         Whether to preload the data.
     ids_to_load: None | list(int)
-<<<<<<< HEAD
         Ids of specific files to load.
-=======
-        ids of specific datasets to load
->>>>>>> c6426d84
     target_name: None or str
         Load specific description column as target. If not given, take saved target name.
 
@@ -105,10 +44,8 @@
     """
     # assume we have a single concat dataset to load
     concat_of_raws = os.path.isfile(os.path.join(path, '0-raw.fif'))
-<<<<<<< HEAD
     assert not (not concat_of_raws and target_name is not None), (
         'Setting a new target is only supported for raws.')
-=======
     concat_of_epochs = os.path.isfile(os.path.join(path, '0-epo.fif'))
     paths = [path]
     # assume we have multiple concat datasets to load
@@ -125,7 +62,6 @@
     assert concat_of_raws or concat_of_epochs, (
         f'Expect either raw or epo to exist in {path} or in '
         f'{os.path.join(path, "0")}')
->>>>>>> c6426d84
 
     datasets = []
     for path in paths:
